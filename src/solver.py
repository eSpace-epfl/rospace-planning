"""
All the solver used, depending on the distance from the target.

References:
    [1]:
    [2]: Zhaohui Dang, Solutions of Tschauner-Hempel Equations, Journal of Guidance, Control and Dynamics, 2017
"""

import numpy as np
import scipy.io as sio

from numpy import cos, sin, pi
from space_tf.Constants import Constants as const


class Solver:

    def __init__(self):
        self.tolerance = 0.0
        self.name = 'Std Lambert Problem solver'

        self.cw_sol = None




    def clohessy_wiltshire_solver(self, a_c, r_rel_c_0, v_rel_c_0, max_time,
<<<<<<< HEAD
                                  r_rel_t_f=np.array([0.0, 0.0, 0.0]), v_rel_t_f=np.array([0.0, 0.0, 0.0])):

        # TODO: Try to implement a version for continuous thrusting, maybe putting v_0_A dependant on time

=======
                                  r_rel_t_f=np.array([0.0, 0.0, 0.0]), v_rel_t_f=np.array([0.0, 0.0, 0.0]),
                                  id=0, ko_zone=0):

        # TODO: Check with HP relative velocity, if we can move to the next hold point easily by "using" the relative velocity already acquired.
>>>>>>> a1601b04
        mu = const.mu_earth
        n = np.sqrt(mu/a_c**3.0)

        phi_rr = lambda t: np.array([
            [4.0 - 3.0*cos(n*t), 0.0, 0.0],
            [6.0*(sin(n*t) - n*t), 1.0, 0.0],
            [0.0, 0.0, cos(n*t)]
        ])

        phi_rv = lambda t: np.array([
            [1.0/n * sin(n*t), 2.0/n * (1 - cos(n*t)), 0.0],
            [2.0/n * (cos(n*t) - 1.0), 1.0/n * (4.0*sin(n*t) - 3.0*n*t), 0.0],
            [0.0, 0.0, 1.0/n * sin(n*t)]
        ])

        phi_vr = lambda t: np.array([
            [3.0*n*sin(n*t), 0.0, 0.0],
            [6.0*n * (cos(n*t) - 1), 0.0, 0.0],
            [0.0, 0.0, -n * sin(n*t)]
        ])

        phi_vv = lambda t: np.array([
            [cos(n*t), 2.0*sin(n*t), 0.0],
            [-2.0*sin(n*t), 4.0*cos(n*t) - 3.0, 0.0],
            [0.0, 0.0, cos(n*t)]
        ])

        best_deltaV = 1e12
        delta_T = 0

        # 1mm/sec accuracy. TODO: Check the accuracy of the thrusters!
        min_deltaV = 1e-6

        deltaT = range(0, max_time, 1)
        for t_ in deltaT:
            rv_t = phi_rv(t_)
            det_rv = np.linalg.det(rv_t)

            if det_rv != 0:
                deltaV_1 = np.dot(np.linalg.inv(rv_t), r_rel_t_f - np.dot(phi_rr(t_), r_rel_c_0)) - v_rel_c_0
                deltaV_2 = v_rel_t_f - np.dot(phi_vr(t_), r_rel_c_0) - np.dot(phi_vv(t_), v_rel_c_0 + deltaV_1)

                deltaV_tot = np.linalg.norm(deltaV_1) + np.linalg.norm(deltaV_2)

                # TODO: If thrust is really really low, it could mean that we may reach the target only by waiting
                if best_deltaV > deltaV_tot and any(abs(deltaV_1[i]) >= min_deltaV for i in range(0, 3))\
                        and any(abs(deltaV_2[i]) >= min_deltaV for i in range(0, 3)):
                    # Check if the keep out zone is invaded and if we are not approaching it
                    if id != 1:
                        for t_test in xrange(0, t_ + 1):
                            r_test = np.dot(phi_rr(t_test), r_rel_c_0) + np.dot(phi_rv(t_test), v_rel_c_0 + deltaV_1)
                            if all(abs(r_test[i]) >= ko_zone for i in range(0, 3)):
                                best_deltaV = deltaV_tot
                                best_deltaV_1 = deltaV_1
                                best_deltaV_2 = deltaV_2
                                delta_T = t_
                    #
                    # best_deltaV = deltaV_tot
                    # best_deltaV_1 = deltaV_1
                    # best_deltaV_2 = deltaV_2
                    # delta_T = t_

        T = np.arange(0, delta_T+1, 1)

        r = np.dot(phi_rr(T), r_rel_c_0) + np.dot(phi_rv(T),  v_rel_c_0 + best_deltaV_1)

        print "Saving manoeuvre " + str(id)

        sio.savemat('/home/dfrey/polybox/manoeuvre/maneouvre_'+str(id)+'.mat', mdict={'rel_pos': r})

        self.cw_sol = {'deltaV': best_deltaV, 'deltaV_1': best_deltaV_1, 'deltaV_2': best_deltaV_2, 'deltaT': delta_T}


    def tschauner_hempel_solver(self):
        """
        T-H-equations solver implemented according to [2].
        :return:
        """
        pass<|MERGE_RESOLUTION|>--- conflicted
+++ resolved
@@ -25,17 +25,10 @@
 
 
     def clohessy_wiltshire_solver(self, a_c, r_rel_c_0, v_rel_c_0, max_time,
-<<<<<<< HEAD
-                                  r_rel_t_f=np.array([0.0, 0.0, 0.0]), v_rel_t_f=np.array([0.0, 0.0, 0.0])):
-
-        # TODO: Try to implement a version for continuous thrusting, maybe putting v_0_A dependant on time
-
-=======
                                   r_rel_t_f=np.array([0.0, 0.0, 0.0]), v_rel_t_f=np.array([0.0, 0.0, 0.0]),
                                   id=0, ko_zone=0):
 
         # TODO: Check with HP relative velocity, if we can move to the next hold point easily by "using" the relative velocity already acquired.
->>>>>>> a1601b04
         mu = const.mu_earth
         n = np.sqrt(mu/a_c**3.0)
 
