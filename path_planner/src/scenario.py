--- conflicted
+++ resolved
@@ -62,16 +62,8 @@
         """
 
         # Actual path
-<<<<<<< HEAD
-        abs_path = sys.argv[0]
-        path_idx = abs_path.find('planning')
-        abs_path = abs_path[0:path_idx]
-
-        scenario_path = abs_path + 'planning/path_planner/example/scenario.pickle'
-=======
         abs_path = os.path.dirname(os.path.abspath(__file__))
         scenario_path = os.path.join(abs_path, '../example/scenario.pickle')
->>>>>>> fba904d3
 
         # Try to import the file
         try:
@@ -132,22 +124,9 @@
             filename (str): name of the scenario yaml configuration file.
         """
 
-<<<<<<< HEAD
-        # Actual path
-        abs_path = sys.argv[0]
-        path_idx = abs_path.find('path_planner')
-        abs_path = abs_path[0:path_idx]
-
-        if 'unittest' in abs_path:
-            abs_path = '/home/dfrey/rospace_ws/src/planning/'
-
-        # Opening scenario file
-        scenario_path = abs_path + 'path_planner/cfg/' + filename + '.yaml'
-=======
         # Opening scenario file
         abs_path = os.path.dirname(os.path.abspath(__file__))
         scenario_path = os.path.join(abs_path, '../cfg/scenario.yaml')
->>>>>>> fba904d3
         scenario_file = file(scenario_path, 'r')
         scenario = yaml.load(scenario_file)
         scenario = scenario['scenario']
