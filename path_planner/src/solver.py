--- conflicted
+++ resolved
@@ -43,11 +43,8 @@
         self.chaser = Chaser(date)
         self.target = Satellite(date)
         self.epoch = date
-<<<<<<< HEAD
 
         self.tot_dV = 0.0
-=======
->>>>>>> fba904d3
 
     def initialize_solver(self, scenario):
         """
@@ -63,71 +60,6 @@
         self.chaser.set_from_satellite(scenario.chaser_ic)
         self.target.set_from_satellite(scenario.target_ic)
 
-<<<<<<< HEAD
-=======
-    def apply_manoeuvre(self, manoeuvre):
-        """
-            Given a manoeuvre the satellite is propagated according to it.
-
-        Args:
-            manoeuvre (Manoeuvre)
-        """
-
-        # Waiting time to get to the proper state in seconds
-        idle_time = (manoeuvre.execution_epoch - self.epoch).total_seconds()
-
-        # Divide propagation time in steps of dt seconds to increase accuracy
-        dt = 100.0
-        steps = int(np.floor(idle_time / dt))
-        dt_rest = idle_time - dt * steps
-
-        for i in xrange(0, steps):
-            # Update epoch
-            self.epoch += timedelta(seconds=dt)
-
-            # Propagate
-            self.target.prop.orekit_prop.propagate(self.epoch)
-            self.chaser.prop.orekit_prop.propagate(self.epoch)
-
-        # Update epoch
-        self.epoch += timedelta(seconds=dt_rest)
-
-        # Propagate to the execution epoch
-        target_prop = self.target.prop.orekit_prop.propagate(self.epoch)
-        chaser_prop = self.chaser.prop.orekit_prop.propagate(self.epoch)
-
-        # Apply impulsive deltaV and apply it to the propagator initial conditions
-        chaser_prop[0].V += manoeuvre.deltaV
-        self.chaser.prop.change_initial_conditions(chaser_prop[0], self.epoch, self.chaser.mass)
-
-        # Update target and chaser states
-        self.chaser.set_abs_state_from_cartesian(chaser_prop[0])
-        self.target.set_abs_state_from_cartesian(target_prop[0])
-
-    def create_manoeuvres(self, deltaV_list):
-        """
-            Given a list of deltaV's and true anomalies where they has to be executed, this function creates and add the
-            manoeuvres to the plan, while also applying them to keep the satellite state and propagator up to date.
-
-        Args:
-            deltaV_list (list)
-        """
-
-        for deltaV in deltaV_list:
-            mean_oe = self.chaser.get_mean_oe()
-
-            # Create manoeuvre
-            man = Manoeuvre()
-            man.deltaV = deltaV[0]
-            man.execution_epoch = self.epoch + timedelta(seconds=self.travel_time(mean_oe, mean_oe.v, deltaV[1]))
-
-            # Apply manoeuvre
-            self.apply_manoeuvre(man)
-
-            # Add manoeuvre to the plan
-            self.manoeuvre_plan.append(man)
-
->>>>>>> fba904d3
     def solve_scenario(self):
         """
             Function that solve the scenario given in the solver object.
@@ -205,7 +137,6 @@
         """
             Relative solver. Calculate the manoeuvre needed to go from a relative position to another.
 
-<<<<<<< HEAD
         Args:
             checkpoint (RelativeCP)
             approach_ellipsoid (np.array): Allowed error on a checkpoint.
@@ -269,21 +200,6 @@
             new_manoeuvre_plan = orbit_adj.evaluate_manoeuvre(self.chaser, checkpoint, self.target, self.manoeuvre_plan)
             self.manoeuvre_plan = new_manoeuvre_plan
             print len(self.manoeuvre_plan)
-=======
-    def _print_result(self):
-        """
-            Print out results of the simulation and all the manoeuvres.
-        """
-        tot_dv = 0
-
-        for it, man in enumerate(self.manoeuvre_plan):
-            print '\n Manoeuvre nr. ' + str(it) + ':'
-            print '--> DeltaV:            ' + str(man.deltaV)
-            print '--> Normalized DeltaV: ' + str(np.linalg.norm(man.deltaV))
-            tot_dv += np.linalg.norm(man.deltaV)
-
-        return tot_dv, (man.execution_epoch - self.scenario.date).total_seconds()
->>>>>>> fba904d3
 
     @staticmethod
     def _print_state(satellite):
@@ -371,16 +287,12 @@
             Travel time (seconds)
         """
 
-<<<<<<< HEAD
         for it, man in enumerate(self.manoeuvre_plan):
             print '\n Manoeuvre nr. ' + str(it) + ':'
             print '>>>   DeltaV:            ' + str(man.deltaV)
             print '>>>   Normalized DeltaV: ' + str(np.linalg.norm(man.deltaV))
             print '>>>   Execution Epoch:   ' + str(man.execution_epoch)
             tot_dv += np.linalg.norm(man.deltaV)
-=======
-        a = state.a
-        e = state.e
 
         T = 2.0 * np.pi * np.sqrt(a**3 / mu_earth)
 
@@ -396,6 +308,5 @@
 
         if dt < 0:
             dt += T
->>>>>>> fba904d3
 
         return dt